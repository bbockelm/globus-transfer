--- conflicted
+++ resolved
@@ -4,12 +4,9 @@
 from urllib.parse import urlencode
 import datetime
 import functools
-<<<<<<< HEAD
 import subprocess
-=======
 import pprint
 import json
->>>>>>> 2ffbc8ad
 
 import click
 from click_didyoumean import DYMGroup
@@ -30,17 +27,12 @@
 
 CLIENT_ID = "fbb557b2-aa0b-42e9-9a07-04c5c4f01474"
 
-<<<<<<< HEAD
 GIT_REPO_URL = "https://github.com/JoshKarpel/globus-transfer"
 
-SETTINGS_PATH = Path.home() / ".globus_transfer_settings"
-REFRESH_TOKEN_KEY = "refresh_token"
-=======
 SETTINGS_FILE_DEFAULT_PATH = Path.home() / ".globus_transfer_settings"
 AUTH = "auth"
 BOOKMARKS = "bookmarks"
 REFRESH_TOKEN = "refresh_token"
->>>>>>> 2ffbc8ad
 
 BOLD_HEADER = functools.partial(click.style, bold=True)
 
